import logging
import json
from os import path
from time import sleep
from uuid import uuid4

from ingest.app import app

# Setup/Teardown

def setup_module():
    print(" == Setting up tests for %s"  % (__name__))
    app.config['TESTING'] = True
    print(" == Using database at %s"  % (app.config['DATABASE']))
    pass

def teardown_module():
    print(" == Tearing down tests for %s"  % (__name__))
    pass

# Tests
dirname = path.dirname(__file__)
kml = path.join(dirname, '..', 'test_data', 'geo.kml')
shapefile = path.join(dirname, '..', 'test_data', 'geo.zip')

def test_get_documentation_1():
    with app.test_client() as client:
        res = client.get('/', query_string=dict(), headers=dict())
        assert res.status_code == 200
        r = res.get_json();
        assert not (r.get('openapi') is None)

def test_get_health_check():
    with app.test_client() as client:
        res = client.get('/_health', query_string=dict(), headers=dict())
        assert res.status_code == 200
        r = res.get_json();
        if 'reason' in r:
<<<<<<< HEAD
            logging.error('The service is unhealthy: %(reason)s (%(detail)s)', r)
=======
            logging.error('The service is unhealthy: %(reason)s\n%(detail)s', r)
>>>>>>> 7cd3bec1
        logging.debug("From /_health: %s" % (r))
        assert r['status'] == 'OK'

def test_ingest_1():
    """Functional Test: Test KML ingest"""
    with app.test_client() as client:
        res = client.post('/ingest', data=dict(resource=kml))
        assert res.status_code == 200
        r = res.get_json()
        assert r.get('schema') is not None
        assert r.get('table') is not None
        assert r.get('length') == 3

def test_ingest_2():
    """Functional Test: Test Shapefile ingest; streaming resource"""
    with app.test_client() as client:
        res = client.post('/ingest', data=dict(resource=shapefile))
        assert res.status_code == 200
        r = res.get_json()
        assert r.get('schema') is not None
        assert r.get('table') is not None
        assert r.get('length') == 3

def test_ingest_3():
    """Functional Test: Test complete ingest functionality"""
    idempotency_key = str(uuid4())
    with app.test_client() as client:
        res = client.post(
            '/ingest',
            data=dict(resource=(open(shapefile, 'rb'), 'geo.zip'), response='deferred'),
            headers={'X-Idempotency-Key': idempotency_key},
            content_type='multipart/form-data'
        )
        assert res.status_code == 202
        r = res.get_json()
        ticket = r.get('ticket')
        endpoint = r.get('status')
        assert ticket is not None
        assert endpoint is not None
        assert r.get('type') == 'deferred'
    sleep(0.5)
    with app.test_client() as client:
        res = client.get(endpoint)
        assert res.status_code == 200
        r = res.get_json()
        assert r.get('comment') is None
        assert r.get('completed') is not None
        assert r.get('executionTime') is not None
        assert r.get('requested') is not None
        assert r.get('success') is not None

        res = client.get('/ticket_by_key/%s' % (idempotency_key))
        assert res.status_code == 200
        r = res.get_json()
        assert r.get('request') == 'ingest'
        assert r.get('ticket') == ticket<|MERGE_RESOLUTION|>--- conflicted
+++ resolved
@@ -36,11 +36,7 @@
         assert res.status_code == 200
         r = res.get_json();
         if 'reason' in r:
-<<<<<<< HEAD
-            logging.error('The service is unhealthy: %(reason)s (%(detail)s)', r)
-=======
             logging.error('The service is unhealthy: %(reason)s\n%(detail)s', r)
->>>>>>> 7cd3bec1
         logging.debug("From /_health: %s" % (r))
         assert r['status'] == 'OK'
 
